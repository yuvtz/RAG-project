# Document Indexing & Semantic Search (Gemini + Postgres + pgvector)

This project implements a **lightweight RAG (Retrieval-Augmented Generation)** pipeline that indexes documents (`.pdf`, `.docx`) into a PostgreSQL database using **Google Gemini embeddings**, and performs **semantic search** using `pgvector`.

---

## Overview

<<<<<<< HEAD
=======

>>>>>>> ccfca4cf
A simple two-stage pipeline:

1. **Indexing:** Extract and embed text chunks into PostgreSQL (with `pgvector`).
2. **Searching:** Query semantically similar chunks using cosine similarity.

---

## Features

- Extract text from **PDF** and **DOCX**
- Clean and split documents logically (sentences / paragraphs / fixed size)
- Generate embeddings via **Gemini `text-embedding-004`**
- Store vectors in **Postgres + pgvector**
- Perform **semantic search**
- Command-line interface for ease of use

---

## Installation

### 1. Clone & setup environment
```bash
git clone https://github.com/yuvtz/RAG-project.git
cd document-rag
python -m venv venv
source venv/bin/activate   # or on Windows: venv\Scripts\activate
```

### 2. Install dependencies
```bash
pip install -r requirements.txt
```

### 3. Configure environment variables
Create a `.env` file in the project root:

```
GEMINI_API_KEY=your_api_key_here
POSTGRES_URL=postgresql://username:password@localhost:5432/your_database
```

Ensure PostgreSQL is running and the `pgvector` extension is installed.

---

## Usage

### Index Documents
```bash
python index_documents.py --paths docs/ --strategy paragraphs
```

**Options:**

| Flag | Description | Example |
|------|--------------|---------|
| `--paths` | One or more files, directories, or glob patterns | `--paths docs/` |
| `--strategy` | Splitting strategy: `fixed`, `sentences`, `paragraphs` | `--strategy sentences` |
| `--chunk-size` | Chunk size (used for `fixed`) | `--chunk-size 800` |
| `--overlap` | Overlap between chunks (for `fixed`) | `--overlap 120` |
| `--model` | Gemini embedding model | `--model text-embedding-004` |

---

### Search Documents
```bash
python search_documents.py -q "cleaning lyrics dataset" -k 5
```

**Options:**

| Flag | Description | Default |
|------|--------------|----------|
| `-q` | Search text | *(required)* |
| `-k` | Number of results | `5` |
| `--model` | Embedding model | `text-embedding-004` |

**Example output:**

```
Top 5 results for: cleaning lyrics dataset
------------------------------------------------------------
1. [0.7779] Report.docx
   The result is cleaned lyrics in both train_data and test_data...
```

---

## Database Schema

```sql
CREATE TABLE public.document_chunks (
    id             SERIAL PRIMARY KEY,
    chunk_text     TEXT NOT NULL,
    embedding      VECTOR(768) NOT NULL,
    filename       TEXT NOT NULL,
    split_strategy TEXT NOT NULL,
    created_at     TIMESTAMPTZ NOT NULL DEFAULT NOW()
);
```

---

## Example Workflow

1. Add your files to `docs/`.
2. Index them:
   ```bash
   python index_documents.py --paths docs/ --strategy paragraphs
   ```
3. Search semantically:
   ```bash
   python search_documents.py -q "reset procedure for device"
   ```

---

## Troubleshooting

| Issue | Cause | Fix |
|--------|--------|------|
| `RuntimeError: GEMINI_API_KEY missing` | Missing `.env` file | Add `.env` to project root |
| `Unexpected embedding response` | Gemini response shape | Update: `pip install -U google-generativeai` |
| `psycopg2.OperationalError` | Invalid DB URL or Postgres down | Check `POSTGRES_URL` |
| Irrelevant results | No semantic match | Try different query or re-index |

---

## License

MIT License © 2025 Yuval Tzur<|MERGE_RESOLUTION|>--- conflicted
+++ resolved
@@ -6,10 +6,8 @@
 
 ## Overview
 
-<<<<<<< HEAD
-=======
+![Architecture Diagram](https://github.com/yourusername/document-rag/assets/architecture_example.png)
 
->>>>>>> ccfca4cf
 A simple two-stage pipeline:
 
 1. **Indexing:** Extract and embed text chunks into PostgreSQL (with `pgvector`).
@@ -32,7 +30,7 @@
 
 ### 1. Clone & setup environment
 ```bash
-git clone https://github.com/yuvtz/RAG-project.git
+git clone https://github.com/yourusername/document-rag.git
 cd document-rag
 python -m venv venv
 source venv/bin/activate   # or on Windows: venv\Scripts\activate
